module JsonRecord
  module Test
    def self.create_tables
      db_dir = File.expand_path(File.join(__FILE__, '..', 'tmp'))
      Dir.mkdir(db_dir) unless File.exist?(db_dir)
      db = File.join(db_dir, 'test_JsonRecord.sqlite3')
      Model.establish_connection("adapter" => "sqlite3", "database" => db)
      
      Model.connection.create_table(:models) do |t|
        t.text :json
        t.binary :compressed_json
        t.string :string_field
      end unless Model.table_exists?
      
      SubModel.connection.create_table(:sub_models) do |t|
        t.text :json
        t.binary :compressed_json
        t.string :string_field
      end unless SubModel.table_exists?
    end
    
    def self.drop_tables
      db_dir = File.expand_path(File.join(__FILE__, '..', 'tmp'))
      db = File.join(db_dir, 'test_JsonRecord.sqlite3')
      Model.connection.disconnect!
      File.delete(db) if File.exist?(db)
      Dir.delete(db_dir) if File.exist?(db_dir) and Dir.entries(db_dir).reject{|f| f.match(/^\.+$/)}.empty?
    end

    class Trait
      include JsonRecord::EmbeddedDocument
      schema.key :name, :required => true
      schema.key :value
      schema.key :count, Integer
      schema.many :sub_traits, Trait, :unique => [:name, :value]
      
      attr_accessor :callbacks
      before_validation{|record| record.callbacks ||= []; record.callbacks << :before_validation}
      after_validation{|record| record.callbacks ||= []; record.callbacks << :after_validation}
    end
    
    class Dimension
      include JsonRecord::EmbeddedDocument
      schema.key :height, Integer, :required => true
      schema.key :width, Integer, :required => true
      attr_accessor :unit
      
      def height= (value)
        if value == :infinity
          self[:height] = 1000000000
        else
          self[:height] = value
        end
      end
    end
    
    class Model < ActiveRecord::Base
      serialize_to_json(:json) do |schema|
        schema.key :name, String, :required => true, :length => 15
        schema.key :value, Integer, :default => 0
        schema.key :price, Float
        schema.key :ratio, BigDecimal
        schema.key :verified, Boolean
        schema.key :when, Date
        schema.key :verified_at, Time
        schema.key :viewed_at, DateTime
        schema.key :strings, Array
        schema.key :map, Hash
        schema.key :primary_trait, Trait
        schema.many :traits, Trait, :unique => :name
        schema.key :dimension, Dimension
      end

      serialize_to_json(:compressed_json) do |schema|
        schema.key :field_1
        schema.key :field_2, :format => /^[a-z]+$/
        schema.key :field_3, :in => ("A".."M")
        schema.key :field_4, :length => (4..15)
        schema.key :field_5, :length => {:minimum => 5}
        schema.key :unit_price, Float
        schema.key :unit_ratio, BigDecimal
      end
      
      def unit_price
        p = self[:price]
        p.is_a?(Numeric) ? (p * 100).round / 100.0 : p
      end
      
      def unit_price= (value)
        value = 1000000000 if value == :infinity
        self[:price] = value
      end
    end
    
    class SubModel < Model
      set_table_name :sub_models
      
      serialize_to_json(:json) do |schema|
        schema.key :another_field
      end
    end
<<<<<<< HEAD

    class Broken < ActiveRecord::Base
      set_table_name :models
=======
    
    class Broken < ActiveRecord::Base
      set_table_name :models
      
>>>>>>> 22b7d89e
      serialize_to_json(:no_such_column) do |schema|
        schema.key :name, String
        schema.key :value, String
      end
    end
  end
end<|MERGE_RESOLUTION|>--- conflicted
+++ resolved
@@ -99,16 +99,10 @@
         schema.key :another_field
       end
     end
-<<<<<<< HEAD
 
     class Broken < ActiveRecord::Base
       set_table_name :models
-=======
-    
-    class Broken < ActiveRecord::Base
-      set_table_name :models
       
->>>>>>> 22b7d89e
       serialize_to_json(:no_such_column) do |schema|
         schema.key :name, String
         schema.key :value, String
