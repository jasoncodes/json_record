--- conflicted
+++ resolved
@@ -259,16 +259,19 @@
     model.name_changed?.should be_blank
     model.name_was.should == "test name"
     model.name_change.should == nil
+    
+    model.reset_value!
+    model.value_changed?.should == false
+    model.value.should == 0
+    
+    model.value_will_change!
+    model.value_changed?.should == true
   end
   
   it "should validate the presence of a json attribute" do
     model = JsonRecord::Test::Model.new
     model.valid?.should == false
-<<<<<<< HEAD
-    model.errors[:name].should_not == nil
-=======
     model.errors[:name].should_not be_blank
->>>>>>> 2d44f87d
     model.name = "woo"
     model.valid?.should == true
   end
@@ -276,28 +279,16 @@
   it "should validate the length of a json attribute" do
     model = JsonRecord::Test::Model.new(:name => "this name value is way too long", :field_4 => "a", :field_5 => "b")
     model.valid?.should == false
-<<<<<<< HEAD
-    model.errors[:name].should_not be_empty
-    model.errors[:field_4].should_not be_empty
-    model.errors[:field_5].should_not be_empty
-=======
     model.errors[:name].should_not be_blank
     model.errors[:field_4].should_not be_blank
     model.errors[:field_5].should_not be_blank
->>>>>>> 2d44f87d
     model.name = "shorter name"
     model.field_4 = "a much longer name that won't fit"
     model.field_5 = "a much longer name that will fit because it is OK"
     model.valid?.should == false
-<<<<<<< HEAD
-    model.errors[:name].should be_empty
-    model.errors[:field_4].should_not be_empty
-    model.errors[:field_5].should be_empty
-=======
     model.errors[:name].should be_blank
     model.errors[:field_4].should_not be_blank
     model.errors[:field_5].should be_blank
->>>>>>> 2d44f87d
     model.field_4 = "just right"
     model.valid?.should == true
   end
@@ -305,19 +296,11 @@
   it "should validate the type of a json attribute" do
     model = JsonRecord::Test::Model.new(:name => "test name", :value => "purple", :price => "free", :when => "2010-40-52", :verified_at => "2010-40-50T00:00:00", :viewed_at => "2010-02-01T00:90:00")
     model.valid?.should == false
-<<<<<<< HEAD
-    model.errors[:value].should_not == nil
-    model.errors[:price].should_not == nil
-    model.errors[:when].should_not == nil
-    model.errors[:verified_at].should_not == nil
-    model.errors[:viewed_at].should_not == nil
-=======
     model.errors[:value].should_not be_blank
     model.errors[:price].should_not be_blank
     model.errors[:when].should_not be_blank
     model.errors[:verified_at].should_not be_blank
     model.errors[:viewed_at].should_not be_blank
->>>>>>> 2d44f87d
     model.value = "1"
     model.price = "100"
     model.when = "2010-02-01"
@@ -329,11 +312,7 @@
   it "should validate that a json attribute is in a range" do
     model = JsonRecord::Test::Model.new(:name => "test name", :field_3 => "Z")
     model.valid?.should == false
-<<<<<<< HEAD
-    model.errors[:field_3].should_not == nil
-=======
     model.errors[:field_3].should_not be_blank
->>>>>>> 2d44f87d
     model.field_3 = "B"
     model.valid?.should == true
   end
@@ -341,11 +320,7 @@
   it "should validate the format of a json attribute" do
     model = JsonRecord::Test::Model.new(:name => "test name", :field_2 => "ABC")
     model.valid?.should == false
-<<<<<<< HEAD
-    model.errors[:field_2].should_not == nil
-=======
     model.errors[:field_2].should_not be_blank
->>>>>>> 2d44f87d
     model.field_2 = "abc"
     model.valid?.should == true
   end
@@ -450,17 +425,6 @@
   it "should validate uniqueness of embedded documents" do
     model = JsonRecord::Test::Model.new(:name => "test", :traits => [{:name => "n1", :value => "v1"}, {:name => "n1", :value => "v2"}])
     model.valid?.should == false
-<<<<<<< HEAD
-    model.errors[:traits].should_not == nil
-    model.traits.first.errors[:name].should be_empty
-    model.traits.last.errors[:name].should_not be_empty
-    
-    model.traits.last.name = "n2"
-    model.valid?.should == true
-    model.errors[:traits].should be_empty
-    model.traits.first.errors[:name].should be_empty
-    model.traits.last.errors[:name].should be_empty
-=======
     model.errors[:traits].should_not be_blank
     model.traits.first.errors[:name].should be_blank
     model.traits.last.errors[:name].should_not be_blank
@@ -470,7 +434,6 @@
     model.errors[:traits].should be_blank
     model.traits.first.errors[:name].should be_blank
     model.traits.last.errors[:name].should be_blank
->>>>>>> 2d44f87d
   end
   
   it "should perform validations on embedded documents" do
@@ -479,41 +442,23 @@
     trait = model.traits.build(:value => "v1")
     subtrait = trait.sub_traits.build(:name => "s1", :count => "plaid")
     model.valid?.should == false
-<<<<<<< HEAD
-    model.errors[:primary_trait].should_not be_empty
-    model.errors[:traits].should_not be_empty
-    model.primary_trait.errors[:name].should_not be_empty
-    trait.errors[:name].should_not be_empty
-    trait.errors[:sub_traits].should_not be_empty
-    subtrait.errors[:count].should_not be_empty
-=======
     model.errors[:primary_trait].should_not be_blank
     model.errors[:traits].should_not be_blank
     model.primary_trait.errors[:name].should_not be_blank
     trait.errors[:name].should_not be_blank
     trait.errors[:sub_traits].should_not be_blank
     subtrait.errors[:count].should_not be_blank
->>>>>>> 2d44f87d
     
     model.primary_trait.name = "p1"
     trait.name = "n1"
     subtrait.count = 1
     model.valid?.should == true
-<<<<<<< HEAD
-    model.errors[:primary_trait].should be_empty
-    model.errors[:traits].should be_empty
-    model.primary_trait.errors[:name].should be_empty
-    trait.errors[:name].should be_empty
-    trait.errors[:sub_traits].should be_empty
-    subtrait.errors[:count].should be_empty
-=======
     model.errors[:primary_trait].should be_blank
     model.errors[:traits].should be_blank
     model.primary_trait.errors[:name].should be_blank
     trait.errors[:name].should be_blank
     trait.errors[:sub_traits].should be_blank
     subtrait.errors[:count].should be_blank
->>>>>>> 2d44f87d
   end
   
   it "should perform validation callbacks on embedded documents" do
