--- conflicted
+++ resolved
@@ -487,11 +487,7 @@
     model.unit_price = 1.2253
     model.unit_price.should == 1.23
   end
-<<<<<<< HEAD
 
-=======
-  
->>>>>>> 22b7d89e
   it "should blow up if the json column doesn't exist" do
     lambda{JsonRecord::Test::Broken.new(:name => "Test", :value => "Moo")}.should raise_error
   end
