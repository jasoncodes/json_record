--- conflicted
+++ resolved
@@ -13,7 +13,7 @@
   end
 rescue LoadError
   tast :test do
-    STDERR.puts "You must have rspec >= 1.2.9 to run the tests"
+    STDERR.puts "You must have rspec >= 1.3.0 to run the tests"
   end
 end
 
@@ -29,21 +29,13 @@
   require 'jeweler'
   Jeweler::Tasks.new do |gem|
     gem.name = "json_record"
-<<<<<<< HEAD
-    gem.summary = %Q{ActiveRecord support for mapping complex documents within a single RDBMS record via JSON serialization.}
-=======
     gem.summary = %Q{ActiveRecord support for mapping complex documents in a single RDBMS row via JSON serialization.}
->>>>>>> 2d44f87d
     gem.email = "brian@embellishedvisions.com"
     gem.homepage = "http://github.com/bdurand/json_record"
     gem.authors = ["Brian Durand"]
   
-<<<<<<< HEAD
     gem.add_dependency('activerecord', '>= 3.0.0')
-=======
-    gem.add_dependency('activerecord', '>= 2.2.2')
->>>>>>> 2d44f87d
-    gem.add_development_dependency('rspec', '>= 1.2.9')
+    gem.add_development_dependency('rspec', '>= 1.3.0')
     gem.add_development_dependency('jeweler')
   end
 
