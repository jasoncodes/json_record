module JsonRecord
<<<<<<< HEAD
  # Subclasses of EmbeddedDocument can be used as the type for keys or many field definitions
  # in Schema. Embedded documents are then extensions of the schema. In this way, complex
  # documents represented in JSON can be deserialized as complex objects.
  class EmbeddedDocument
    include ActiveModel::Validations
    include AttributeMethods
    
    class_inheritable_reader :schema
    
    class << self
      # Define a field for the schema. This is a shortcut for calling schema.key.
      # See Schema#key for details. 
      def key (name, *args)
        write_inheritable_attribute(:schema, Schema.new(self, nil)) unless schema
        schema.key(name, *args)
      end
=======
  # OK, this is ugly, but necessary to get ActiveRecord::Errors to be compatible with
  # EmbeddedDocument. This will all be fixed with Rails 3 and ActiveModel. Until then
  # we'll just live with this.
  module ActiveRecordStub #:nodoc:
    def self.included (base)
      base.extend(ClassMethods)
    end
    
    module ClassMethods
      def human_name (options = {})
        name.split('::').last.humanize
      end
      
      def human_attribute_name (attribute, options = {})
        attribute.to_s.humanize
      end
      
      def self_and_descendants_from_active_record
        [self]
      end
      
      def self_and_descendents_from_active_record
        [self]
      end
    end
    
    def deprecated_callback_method (*args)
    end
    
    private
    def save (*args); end;
    def save! (*args); end;
    def destroy (*args); end;
    def create (*args); end;
    def update (*args); end;
    def new_record?; false; end;
  end
  
  module ActiveSupport3Callbacks #:nodoc:
    def before_validation (*args, &block)
      set_callback(:validation, :before, *args, &block)
    end
    
    def after_validation (*args, &block)
      set_callback(:validation, :after, *args, &block)
    end
  end
  
  # Classes that include EmbeddedDocument can be used as the type for keys or many field definitions
  # in Schema. Embedded documents are then extensions of the schema. In this way, complex
  # documents represented in JSON can be deserialized as complex objects.
  #
  # To define the schema for an embedded document, call schema.key or schema.many from the class definition.
  module EmbeddedDocument
    def self.included (base)
      base.send :include, ActiveRecordStub
      base.send :include, ActiveRecord::Validations
      base.send :include, AttributeMethods
      base.send :include, ActiveSupport::Callbacks
>>>>>>> 2d44f87d
      
      if base.respond_to?(:set_callback)
        # Poor man's check for ActiveSupport 3.0 which completely changed around how callbacks work.
        # This is a temporary work around so that the same gem can be compatible with both 2.x and 3.x for now.
        # Incoporating ActiveModel will fix all.
        base.define_callbacks :validation
        base.alias_method_chain(:valid?, :callbacks_3)
        base.extend(ActiveSupport3Callbacks)
      else
        base.define_callbacks :before_validation, :after_validation
        base.alias_method_chain(:valid?, :callbacks)
      end
      
      base.write_inheritable_attribute(:schema, Schema.new(base, nil))
      base.class_inheritable_reader :schema
    end
    
    # The parent object of the document.
    attr_accessor :parent
    
    # Create an embedded document with the specified attributes.
    def initialize (attrs = {})
      @attributes = {}
      @json_attributes = {}
      self.attributes = attrs
    end
    
    # Get the attributes of the document.
    def attributes
      @json_attributes.reject{|k,v| !schema.fields.include?(k)}
    end
    
    # Set all the attributes at once.
    def attributes= (attrs)
      attrs.each_pair do |name, value|
        field = schema.fields[name.to_s] || FieldDefinition.new(name, :type => value.class)
        setter = "#{name}=".to_sym
        if respond_to?(setter)
          send(setter, value)
        else
          write_attribute(field, value, self)
        end
      end
    end
    
    # Get the attribute values of the document before they were type cast.
    def attributes_before_type_cast
      @attributes
    end
    
    # Determine if the document has been changed.
    def changed?
      !changed_attributes.empty?
    end

    # Get the list of attributes changed.
    def changed
      changed_attributes.keys
    end

    # Get a list of changes to the document.
    def changes
      changed.inject({}) {|h, attr| h[attr] = attribute_change(attr); h}
    end
    
    # Get a field from the schema with the specified name.
    def [] (name)
      field = schema.fields[name.to_s]
      read_attribute(field, self) if field
    end
    
    # Set a field from the schema with the specified name.
    def []= (name, value)
      field = schema.fields[name.to_s] || FieldDefinition.new(name, :type => value.class)
      write_attribute(field, value, self)
    end
    
    def to_json (*args)
      @json_attributes.to_json(*args)
    end
    
    def eql? (val)
      val.class == self.class && val.attributes == attributes && val.parent == parent
    end
    
    def == (val)
      eql?(val)
    end
    
    def hash
      attributes.hash + parent.hash
    end
    
    def inspect
      "#<#{self.class.name} #{attributes.inspect}>"
    end
    
    def valid_with_callbacks? #:nodoc:
      run_callbacks(:before_validation)
      valid = valid_without_callbacks?
      run_callbacks(:after_validation)
      valid
    end
    
    def valid_with_callbacks_3? #:nodoc:
      run_callbacks(:validation) do
        valid_without_callbacks_3?
      end
    end
    
    protected
    
    def json_attributes
      @json_attributes
    end
    
    def read_json_attribute (json_field_name, field)
      read_attribute(field, self)
    end
    
    def write_json_attribute (json_field_name, field, value)
      write_attribute(field, value, self)
    end
  
    def changed_attributes
      @changed_attributes ||= {}
    end
    
    def read_attribute_before_type_cast (name)
      @attributes[name.to_s]
    end
    
    def attribute_changed? (name)
      changed_attributes.include?(name.to_s)
    end
    
    def attribute_change (name)
      name = name.to_s
      [changed_attributes[name], read_json_attribute(nil, schema.fields[name])] if attribute_changed?(name)
    end
    
    def attribute_was (name)
      changed_attributes[name.to_s]
    end
  end
end<|MERGE_RESOLUTION|>--- conflicted
+++ resolved
@@ -1,70 +1,4 @@
 module JsonRecord
-<<<<<<< HEAD
-  # Subclasses of EmbeddedDocument can be used as the type for keys or many field definitions
-  # in Schema. Embedded documents are then extensions of the schema. In this way, complex
-  # documents represented in JSON can be deserialized as complex objects.
-  class EmbeddedDocument
-    include ActiveModel::Validations
-    include AttributeMethods
-    
-    class_inheritable_reader :schema
-    
-    class << self
-      # Define a field for the schema. This is a shortcut for calling schema.key.
-      # See Schema#key for details. 
-      def key (name, *args)
-        write_inheritable_attribute(:schema, Schema.new(self, nil)) unless schema
-        schema.key(name, *args)
-      end
-=======
-  # OK, this is ugly, but necessary to get ActiveRecord::Errors to be compatible with
-  # EmbeddedDocument. This will all be fixed with Rails 3 and ActiveModel. Until then
-  # we'll just live with this.
-  module ActiveRecordStub #:nodoc:
-    def self.included (base)
-      base.extend(ClassMethods)
-    end
-    
-    module ClassMethods
-      def human_name (options = {})
-        name.split('::').last.humanize
-      end
-      
-      def human_attribute_name (attribute, options = {})
-        attribute.to_s.humanize
-      end
-      
-      def self_and_descendants_from_active_record
-        [self]
-      end
-      
-      def self_and_descendents_from_active_record
-        [self]
-      end
-    end
-    
-    def deprecated_callback_method (*args)
-    end
-    
-    private
-    def save (*args); end;
-    def save! (*args); end;
-    def destroy (*args); end;
-    def create (*args); end;
-    def update (*args); end;
-    def new_record?; false; end;
-  end
-  
-  module ActiveSupport3Callbacks #:nodoc:
-    def before_validation (*args, &block)
-      set_callback(:validation, :before, *args, &block)
-    end
-    
-    def after_validation (*args, &block)
-      set_callback(:validation, :after, *args, &block)
-    end
-  end
-  
   # Classes that include EmbeddedDocument can be used as the type for keys or many field definitions
   # in Schema. Embedded documents are then extensions of the schema. In this way, complex
   # documents represented in JSON can be deserialized as complex objects.
@@ -72,26 +6,28 @@
   # To define the schema for an embedded document, call schema.key or schema.many from the class definition.
   module EmbeddedDocument
     def self.included (base)
-      base.send :include, ActiveRecordStub
-      base.send :include, ActiveRecord::Validations
+      base.send :include, ActiveModel::AttributeMethods
+      base.send :include, ActiveModel::Dirty
+      base.send :include, ActiveModel::Validations
       base.send :include, AttributeMethods
       base.send :include, ActiveSupport::Callbacks
->>>>>>> 2d44f87d
       
-      if base.respond_to?(:set_callback)
-        # Poor man's check for ActiveSupport 3.0 which completely changed around how callbacks work.
-        # This is a temporary work around so that the same gem can be compatible with both 2.x and 3.x for now.
-        # Incoporating ActiveModel will fix all.
-        base.define_callbacks :validation
-        base.alias_method_chain(:valid?, :callbacks_3)
-        base.extend(ActiveSupport3Callbacks)
-      else
-        base.define_callbacks :before_validation, :after_validation
-        base.alias_method_chain(:valid?, :callbacks)
-      end
+      base.define_callbacks :validation
+      base.alias_method_chain(:valid?, :callbacks)
+      base.extend ValidationCallbacks
       
       base.write_inheritable_attribute(:schema, Schema.new(base, nil))
       base.class_inheritable_reader :schema
+    end
+    
+    module ValidationCallbacks #:nodoc:
+      def before_validation (*args, &block)
+        set_callback(:validation, :before, *args, &block)
+      end
+
+      def after_validation (*args, &block)
+        set_callback(:validation, :after, *args, &block)
+      end
     end
     
     # The parent object of the document.
@@ -126,21 +62,21 @@
     def attributes_before_type_cast
       @attributes
     end
-    
-    # Determine if the document has been changed.
-    def changed?
-      !changed_attributes.empty?
-    end
-
-    # Get the list of attributes changed.
-    def changed
-      changed_attributes.keys
-    end
-
-    # Get a list of changes to the document.
-    def changes
-      changed.inject({}) {|h, attr| h[attr] = attribute_change(attr); h}
-    end
+    # 
+    # # Determine if the document has been changed.
+    # def changed?
+    #   !changed_attributes.empty?
+    # end
+    # 
+    # # Get the list of attributes changed.
+    # def changed
+    #   changed_attributes.keys
+    # end
+    # 
+    # # Get a list of changes to the document.
+    # def changes
+    #   changed.inject({}) {|h, attr| h[attr] = attribute_change(attr); h}
+    # end
     
     # Get a field from the schema with the specified name.
     def [] (name)
@@ -175,15 +111,8 @@
     end
     
     def valid_with_callbacks? #:nodoc:
-      run_callbacks(:before_validation)
-      valid = valid_without_callbacks?
-      run_callbacks(:after_validation)
-      valid
-    end
-    
-    def valid_with_callbacks_3? #:nodoc:
       run_callbacks(:validation) do
-        valid_without_callbacks_3?
+        valid_without_callbacks?
       end
     end
     
@@ -200,7 +129,7 @@
     def write_json_attribute (json_field_name, field, value)
       write_attribute(field, value, self)
     end
-  
+      
     def changed_attributes
       @changed_attributes ||= {}
     end
@@ -209,17 +138,17 @@
       @attributes[name.to_s]
     end
     
-    def attribute_changed? (name)
-      changed_attributes.include?(name.to_s)
-    end
-    
-    def attribute_change (name)
-      name = name.to_s
-      [changed_attributes[name], read_json_attribute(nil, schema.fields[name])] if attribute_changed?(name)
-    end
-    
-    def attribute_was (name)
-      changed_attributes[name.to_s]
-    end
+    # def attribute_changed? (name)
+    #   changed_attributes.include?(name.to_s)
+    # end
+    # 
+    # def attribute_change (name)
+    #   name = name.to_s
+    #   [changed_attributes[name], read_json_attribute(nil, schema.fields[name])] if attribute_changed?(name)
+    # end
+    # 
+    # def attribute_was (name)
+    #   changed_attributes[name.to_s]
+    # end
   end
 end